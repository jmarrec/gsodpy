"""

Author: Julien Marrec， Hang Li
Date: 2020-06-18

Download weather data for a year (user-specified), from NOAA
Extracts the gzip files and cleans up afterwards
Weather stations are stored into the file `weatherfiles.txt`
with the syntax "USAF-WBAN"

Parameters can be added but not currently used in EnergyPlus calculations:
1. Ceiling height
2. Visibility

"""
import os
import datetime
import pandas as pd
import numpy as np

from gsodpy.noaadata import NOAAData
from gsodpy.constants import WEATHER_DIR
from gsodpy.utils import (
    DataType,
    is_list_like,
    get_valid_year,
    sanitize_usaf_wban,
)


def parse_rh(data):
    if "RH1" in data:
        loc = data.find("RH3")
        rh = int(data[loc + 7 : loc + 10])
        if rh == 999:
            return np.nan  # if using 999 therew will be issue in interpolating
        else:
            return rh
    else:
        return np.nan


def parse_total_sky_cover(data):
<<<<<<< HEAD
    # TODO: Sky cover is stored as an enum represented by an int
    # eg: (00 = clear, 19=dark overcast, 99 = missing)
    # Perhaps we should store this as an enum?
    if 'GF1' in data:
        loc = data.find('GF1')
        total_sky_cover = int(data[loc + 3:loc + 5])
=======
    if "GF1" in data:
        loc = data.find("GF1")
        total_sky_cover = int(data[loc + 3 : loc + 5])
>>>>>>> 8bd6c87c
        if total_sky_cover == 99:
            return np.nan
        else:
            return total_sky_cover
    else:
        return np.nan


def parse_opaque_sky_cover(data):
<<<<<<< HEAD
    # TODO: Sky cover is stored as an enum represented by an int
    # eg: (00 = clear, 19=dark overcast, 99 = missing)
    # Perhaps we should store this as an enum?
    if 'GF1' in data:
        loc = data.find('GF1')
        opaque_sky_cover = int(data[loc + 5:loc + 7])
=======
    if "GF1" in data:
        loc = data.find("GF1")
        opaque_sky_cover = int(data[loc + 5 : loc + 7])
>>>>>>> 8bd6c87c
        if opaque_sky_cover == 99:
            return np.nan
        else:
            return opaque_sky_cover
    else:
        return np.nan


def parse_zenith(data):
    if "GQ1" in data:
        loc = data.find("GQ1")
        zenith_angle = int(data[loc + 7 : loc + 11])
        if zenith_angle == 9999:
            return np.nan
        else:
            return zenith_angle / 10  # scaling factor = 10
    else:
        return np.nan


def parse_azimuth(data):
    if "GQ1" in data:
        loc = data.find("GQ1")
        azimuth_angle = int(data[loc + 12 : loc + 16])
        if azimuth_angle == 9999:
            return np.nan
        else:
            return azimuth_angle / 10  # scaling factor = 10
    else:
        return np.nan


def parse_ish_file(isd_full, create_excel_file=True):
    """
    Parses the Weather File downloaded from NOAA's Integrated Surface Data
    (ISD, formerly Integrated Surface Hourly (ISH))
    This file with no extension is a fixed-width file, which format
    is specified in '/pub/data/noaa/ish-format-document.pdf'
    Will also convert the IP units to SI units used by E+
    Args:
    ------
        isd_full object
        create_excel_file (bool): if True, it creates an excel file per year
    Returns:
    --------
        ish (pd.DataFrame): a DataFrame of the parsed results
    Needs:
    -------------------------------
        import pandas as pd
        import numpy as np
    """
    # How to get it from the CSV - I chose to hardcode stuff to be faster
    # and not depend on a csv file
    # df = pd.read_csv(os.path.join(directory, 'gsod_format.csv'))
    # # Not needed anymore
    # # df.START_POS = df.START_POS.map(int)
    # # df.END_POS = df.END_POS.map(int)
    #
    # colspecs = df.apply(lambda x: (x['START_POS'], x['END_POS']),
    #                                axis=1).tolist()
    #
    #
    # dtypes = df.set_index('FIELD').TYPE.map({'Int.': np.int32,
    #                                          'Real': np.float64,
    #                                          'Char': str,
    #                                          'Bool': np.bool}).to_dict()
    #
    # df['Name'] = df.FIELD
    # df.loc[~df['IP_Units'].isnull(), 'Name'] = df.loc[~df['IP_Units'].isnull(), 'FIELD'] + "_" + df.loc[~df['IP_Units'].isnull(), 'IP_Units']
    #
    # df['SI_Name'] = df.FIELD
    # df.loc[~df['SI_Units'].isnull(), 'SI_Name'] = df.loc[~df['SI_Units'].isnull(), 'FIELD'] + "_" + df.loc[~df['SI_Units'].isnull(), 'SI_Units']
    #
    # names = df.Name.tolist()
    # Define the [start,end[ for the fixed-width format

    op_path = isd_full.ops_files
    years = isd_full.years
    # If a single path, put it in a list of one-element
    if not is_list_like(op_path):
        op_path = [op_path]
    all_ops = []

    oppath_year = list(zip(op_path, years))

    colspecs = [
        (4, 10),
        (10, 15),
        (15, 19),
        (19, 21),
        (21, 23),
        (23, 27),
        (87, 92),
        (92, 93),
        (93, 98),
        (98, 99),
        (99, 104),
        (65, 69),
        (60, 63),
        (105, -1),
    ]
    # Define column names
    names = [
        "USAF",
        "WBAN",
        "YEAR",
        "MONTH",
        "DAY",
        "TIME",
        "TEMP_C",
        "TEMP_Count",
        "DEWP_C",
        "DEWP_Count",
        "SLP_hPa",
        "WIND_SPEED",
        "WIND_DIRECTION",
        "ADD_DATA",
    ]
    # Force dtypes
    dtypes = {
        "DAY": np.int32,
        "TIME": np.int32,
        "DEWP_C": np.float64,
        "DEWP_Count": np.int32,
        "MONTH": np.int32,
        "SLP_hPa": np.float64,
        "TEMP_C": np.float64,
        "TEMP_Count": np.int32,
        "USAF": np.int32,
        "WBAN": np.int32,
        "YEAR": np.int32,
        "WIND_SPEED": np.float64,
        "WIND_DIRECTION": np.int32,
    }
    # Define NA values per column, based on gsod format description
    na_values = {
        "TEMP_C": 9999,
        "DEWP_C": 9999,
        "SLP_hPa": 99999,
        "STP_mbar": 9999.9,
        "VISIB_mi": 999.9,
        "WDSP_kn": 999.9,
        "MXSPD_kn": 999.9,
        "GUST_kn": 999.9,
        "MAX_F": 9999.9,
        "MIN_F": 9999.9,
        "PRCP_in": 99.9,
        "SNDP_in": 999.9,
        "WIND_SPEED": 9999,
        "WIND_DIRECTION": 999,
    }

    for p, year in oppath_year:
        i_op = pd.read_fwf(
            p,
            index_col="Date",
            parse_dates={"Date": ["YEAR", "MONTH", "DAY", "TIME"]},
            colspecs=colspecs,
            header=None,
            names=names,
            skiprows=1,
            na_values=na_values,
            dtypes=dtypes,
        )

        i_op["TEMP_C"] = i_op["TEMP_C"] / 10  # scaling factor: 10
        i_op["TEMP_F"] = i_op["TEMP_C"] * 1.8 + 32  # calculate C to F
        i_op["DEWP_C"] = i_op["DEWP_C"] / 10  # scaling factor: 10
        i_op["SLP_hPa"] = i_op["SLP_hPa"] / 10  # scaling factor: 10
        i_op["WIND_SPEED"] = i_op["WIND_SPEED"] / 10  # scaling factor: 10

        i_op["SLP_Pa"] = i_op["SLP_hPa"] * 100

        # ADDITIONAL DATA SECTION
        i_op["ADD_DATA"] = i_op["ADD_DATA"].fillna("")
        i_op["RELATIVE_HUMIDITY_PERCENTAGE"] = i_op["ADD_DATA"].apply(parse_rh)
        i_op["TOTAL_SKY_COVER"] = i_op["ADD_DATA"].apply(parse_total_sky_cover)
        i_op["OPAQUE_SKY_COVER"] = i_op["ADD_DATA"].apply(
            parse_opaque_sky_cover
        )
        i_op["AZIMUTH_ANGLE"] = i_op["ADD_DATA"].apply(parse_azimuth)
        i_op["ZENITH_ANGLE"] = i_op["ADD_DATA"].apply(parse_zenith)

        # filter the only data for the year we need
        i_op = i_op[i_op.index.year == year]

<<<<<<< HEAD
        if create_excel_file:
            fname = os.path.join(p + '.xlsx')
            i_op.to_excel(fname)
=======
        fname = os.path.join(p + ".xlsx")

        i_op.to_excel(fname)
>>>>>>> 8bd6c87c
        all_ops.append(i_op)

    if len(all_ops) > 0:
        op = pd.concat(all_ops)
        # Format USAF and WBAN as fixed-length numbers (strings)
        op.USAF = op.USAF.map(str).str.zfill(6)
        op.WBAN = op.WBAN.map(str).str.zfill(5)
        op["StationID"] = op.USAF + "-" + op.WBAN
    else:
        op = pd.DataFrame()

    # Convert from IP units to SI (used by E+)

    # Convert temperatures

    # op['TEMP_C'] = (op['TEMP_F'] - 32) * 5 / 9.0
    # op['DEWP_C'] = (op['DEWP_F'] - 32) * 5 / 9.0
    # op['MAX_C'] = (op['MAX_F'] - 32) * 5 / 9.0
    # op['MIN_C'] = (op['MIN_F'] - 32) * 5 / 9.0
    # Convert millibars to Pa (1 mbar = 100 Pa)
    # op['SLP_Pa'] = op['SLP_mbar'] * 0.01
    # op['STP_Pa'] = op['STP_mbar'] * 0.01
    # Convert knots to m/s (1 nautical mile = 1.852 km)
    # op['WDSP_m/s'] = op['WDSP_kn'] * 1852 / 3600.0
    # op['MXSPD_m/s'] = op['MXSPD_kn'] * 1852 / 3600.0
    # op['GUST_m/s'] = op['GUST_kn'] * 1852 / 3600.0
    # Convert inches to meter multiples (1 in = 2.54 cm)
    # op['SNDP_cm'] = op['SNDP_in'] * 2.54
    # op['PRCP_mm'] = op['PRCP_in'] * 25.4
    # Convert miles to km (1 mile = 1.60934 km)
    # op['VISIB_km'] = op['VISIB_mi'] * 1.60934

    # col_order = ['StationID', 'USAF', 'WBAN',
    #              'TEMP_C', 'TEMP_Count',
    #              'DEWP_C', 'DEWP_Count',
    #              'SLP_mbar', 'SLP_Pa', 'SLP_Count',
    #              'STP_mbar', 'STP_Pa', 'STP_Count',
    #              'VISIB_mi', 'VISIB_km', 'VISIB_Count',
    #              'WDSP_kn', 'WDSP_m/s', 'WDSP_Count',
    #              'MXSPD_kn', 'MXSPD_m/s',
    #              'GUST_kn', 'GUST_m/s',
    #              'MAX_F', 'MAX_C', 'MAX_Flag',
    #              'MIN_F', 'MIN_C', 'MIN_Flag',
    #              'PRCP_in', 'PRCP_mm', 'PRCP_Flag',
    #              'SNDP_in', 'SNDP_cm',
    #              'FRSHTT_Fog', 'FRSHTT_Rain_or_Drizzle',
    #              'FRSHTT_Snow_or_Ice_Pellets', 'FRSHTT_Hail',
    #              'FRSHTT_Thunder', 'FRSHTT_Tornado_or_Funnel_Cloud']
    # op = op[col_order]
    return op


if __name__ == "__main__":

    isd_full = NOAAData(data_type=DataType.isd_full)

    # This is what's run
    start_year = get_valid_year(
        "Enter start year in YYYY format."
        "Leave blank for current year "
        "({}):\n".format(datetime.date.today().year)
    )

    end_year = get_valid_year(
        "Enter end year in YYYY format."
        "Leave blank for current year "
        "({}):\n".format(datetime.date.today().year)
    )
    # Download the data
    isd_full.set_years_range(start_year=start_year, end_year=end_year)

    # cleanup empty files, extract the gzip files, and delete them afterwards
    isd_full.get_stations_from_file(
        weather_stations_file=os.path.join(WEATHER_DIR, "weather_stations.txt")
    )

    print("Starting retrieving!")
    isd_full.get_all_data()
    df = parse_ish_file(isd_full.ops_files)
    # fname = os.path.join(isd_full.weather_dir, 'df_isd_full.xlsx')
    # df.to_excel(fname)
    print(df)<|MERGE_RESOLUTION|>--- conflicted
+++ resolved
@@ -41,18 +41,12 @@
 
 
 def parse_total_sky_cover(data):
-<<<<<<< HEAD
     # TODO: Sky cover is stored as an enum represented by an int
     # eg: (00 = clear, 19=dark overcast, 99 = missing)
     # Perhaps we should store this as an enum?
     if 'GF1' in data:
         loc = data.find('GF1')
         total_sky_cover = int(data[loc + 3:loc + 5])
-=======
-    if "GF1" in data:
-        loc = data.find("GF1")
-        total_sky_cover = int(data[loc + 3 : loc + 5])
->>>>>>> 8bd6c87c
         if total_sky_cover == 99:
             return np.nan
         else:
@@ -62,18 +56,12 @@
 
 
 def parse_opaque_sky_cover(data):
-<<<<<<< HEAD
     # TODO: Sky cover is stored as an enum represented by an int
     # eg: (00 = clear, 19=dark overcast, 99 = missing)
     # Perhaps we should store this as an enum?
     if 'GF1' in data:
         loc = data.find('GF1')
         opaque_sky_cover = int(data[loc + 5:loc + 7])
-=======
-    if "GF1" in data:
-        loc = data.find("GF1")
-        opaque_sky_cover = int(data[loc + 5 : loc + 7])
->>>>>>> 8bd6c87c
         if opaque_sky_cover == 99:
             return np.nan
         else:
@@ -260,15 +248,9 @@
         # filter the only data for the year we need
         i_op = i_op[i_op.index.year == year]
 
-<<<<<<< HEAD
         if create_excel_file:
             fname = os.path.join(p + '.xlsx')
             i_op.to_excel(fname)
-=======
-        fname = os.path.join(p + ".xlsx")
-
-        i_op.to_excel(fname)
->>>>>>> 8bd6c87c
         all_ops.append(i_op)
 
     if len(all_ops) > 0:
